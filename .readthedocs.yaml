version: 2
<<<<<<< HEAD
python:
  install:
    - requirements: requirements.txt
    - method: pip
      path: .
=======
build:
  os: "ubuntu-22.04"
  tools:
    python: "3.10"
  jobs:
    post_install:
      - "curl -sSL https://raw.githubusercontent.com/pdm-project/pdm/main/install-pdm.py | python3 -"
      - "VIRTUAL_ENV=$(dirname $(dirname $(which python))) ~/.local/bin/pdm sync -dG docs"
>>>>>>> 6605f9a9
sphinx:
  builder: dirhtml
  fail_on_warning: true<|MERGE_RESOLUTION|>--- conflicted
+++ resolved
@@ -1,11 +1,4 @@
 version: 2
-<<<<<<< HEAD
-python:
-  install:
-    - requirements: requirements.txt
-    - method: pip
-      path: .
-=======
 build:
   os: "ubuntu-22.04"
   tools:
@@ -14,7 +7,6 @@
     post_install:
       - "curl -sSL https://raw.githubusercontent.com/pdm-project/pdm/main/install-pdm.py | python3 -"
       - "VIRTUAL_ENV=$(dirname $(dirname $(which python))) ~/.local/bin/pdm sync -dG docs"
->>>>>>> 6605f9a9
 sphinx:
   builder: dirhtml
   fail_on_warning: true