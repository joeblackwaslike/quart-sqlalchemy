--- conflicted
+++ resolved
@@ -11,34 +11,21 @@
 isolated_build = true
 
 [testenv]
-<<<<<<< HEAD
-whitelist_externals = poetry
-commands =
-    poetry install -v
-    poetry run pytest -v --tb=short --basetemp={envtmpdir} {posargs}
-=======
 groups = tests
 deps =
     lowest: flask==2.2
     lowest: sqlalchemy==1.4.18
 commands = pytest -v --tb=short --basetemp={envtmpdir} {posargs}
->>>>>>> 6605f9a9
 
 [testenv:style]
 groups = pre-commit
 skip_install = true
 commands = poetry run pre-commit run --all-files --show-diff-on-failure
 
-<<<<<<< HEAD
-# [testenv:docs]
-# deps = -r requirements.txt
-# commands = poetry run sphinx-build -W -b html -d {envtmpdir}/doctrees docs {envtmpdir}/html
-=======
 [testenv:typing]
 groups = mypy
 commands = mypy
 
 [testenv:docs]
 groups = docs
-commands = sphinx-build -W -b html -d {envtmpdir}/doctrees docs {envtmpdir}/html
->>>>>>> 6605f9a9
+commands = sphinx-build -W -b html -d {envtmpdir}/doctrees docs {envtmpdir}/html