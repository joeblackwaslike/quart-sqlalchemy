from __future__ import annotations

import typing as t
from pathlib import Path

import pytest
<<<<<<< HEAD
import quart
=======
import sqlalchemy as sa
from flask import Flask
from flask.ctx import AppContext
>>>>>>> 6605f9a9

from quart_sqlalchemy import SQLAlchemy


@pytest.fixture
<<<<<<< HEAD
def app(request):
    app_ = quart.Quart(request.module.__name__)
    app_.testing = True
    app_.config["SQLALCHEMY_DATABASE_URI"] = "sqlite:///:memory:"
    # async with app_.test_app():
    yield app_


@pytest.fixture
def db(app):
    yield SQLAlchemy(app)
=======
def app(request: pytest.FixtureRequest, tmp_path: Path) -> Flask:
    app = Flask(request.module.__name__, instance_path=str(tmp_path / "instance"))
    app.config["SQLALCHEMY_DATABASE_URI"] = "sqlite://"
    app.config["SQLALCHEMY_RECORD_QUERIES"] = False
    return app


@pytest.fixture
def app_ctx(app: Flask) -> t.Generator[AppContext, None, None]:
    with app.app_context() as ctx:
        yield ctx


@pytest.fixture
def db(app: Flask) -> SQLAlchemy:
    return SQLAlchemy(app)
>>>>>>> 6605f9a9


@pytest.fixture
def Todo(app: Flask, db: SQLAlchemy) -> t.Any:
    class Todo(db.Model):
        id = sa.Column(sa.Integer, primary_key=True)
        title = sa.Column(sa.String)

    with app.app_context():
        db.create_all()

    yield Todo

    with app.app_context():
        db.drop_all()<|MERGE_RESOLUTION|>--- conflicted
+++ resolved
@@ -4,60 +4,44 @@
 from pathlib import Path
 
 import pytest
-<<<<<<< HEAD
-import quart
-=======
+
 import sqlalchemy as sa
-from flask import Flask
-from flask.ctx import AppContext
->>>>>>> 6605f9a9
+from quart import  Quart
+from quart.ctx import AppContext
+
 
 from quart_sqlalchemy import SQLAlchemy
 
 
 @pytest.fixture
-<<<<<<< HEAD
-def app(request):
-    app_ = quart.Quart(request.module.__name__)
-    app_.testing = True
-    app_.config["SQLALCHEMY_DATABASE_URI"] = "sqlite:///:memory:"
-    # async with app_.test_app():
-    yield app_
-
-
-@pytest.fixture
-def db(app):
-    yield SQLAlchemy(app)
-=======
-def app(request: pytest.FixtureRequest, tmp_path: Path) -> Flask:
-    app = Flask(request.module.__name__, instance_path=str(tmp_path / "instance"))
+def app(request, tmp_path):
+    app = Quart(request.module.__name__, instance_path=str(tmp_path / "instance"))
     app.config["SQLALCHEMY_DATABASE_URI"] = "sqlite://"
     app.config["SQLALCHEMY_RECORD_QUERIES"] = False
     return app
 
 
 @pytest.fixture
-def app_ctx(app: Flask) -> t.Generator[AppContext, None, None]:
-    with app.app_context() as ctx:
+async def app_ctx(app: Quart) -> t.Generator[AppContext, None, None]:
+    async with app.app_context() as ctx:
         yield ctx
 
 
 @pytest.fixture
-def db(app: Flask) -> SQLAlchemy:
+def db(app: Quart) -> SQLAlchemy:
     return SQLAlchemy(app)
->>>>>>> 6605f9a9
 
 
 @pytest.fixture
-def Todo(app: Flask, db: SQLAlchemy) -> t.Any:
+async def Todo(app: Quart, db: SQLAlchemy) -> t.Any:
     class Todo(db.Model):
         id = sa.Column(sa.Integer, primary_key=True)
         title = sa.Column(sa.String)
 
-    with app.app_context():
+    async with app.app_context():
         db.create_all()
 
     yield Todo
 
-    with app.app_context():
+    async with app.app_context():
         db.drop_all()